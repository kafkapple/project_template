--- conflicted
+++ resolved
@@ -48,7 +48,6 @@
                 in_chans=cfg.model.in_channels
             )
             
-<<<<<<< HEAD
         elif model_type == "vit":
             model = timm.create_model(
                 cfg.model.architecture,
@@ -57,8 +56,6 @@
                 in_chans=cfg.model.in_channels
             )
             
-=======
->>>>>>> d5468432
         else:
             raise ValueError(f"Unknown model type: {model_type}")
         
